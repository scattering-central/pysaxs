--- conflicted
+++ resolved
@@ -243,14 +243,10 @@
     populations = []
     if pp.classifications is not None:
         for cls in pp.classifications:
-<<<<<<< HEAD
-            populations.append({'name': cls.name,'structure':cls.value})
-=======
             popd = OrderedDict()
             popd['name'] = cls.name[:cls.name.rfind('_')]
             popd['structure'] = cls.value 
             populations.append(popd)
->>>>>>> 3fb39a71
     return expt_id,t_utc,q_I,temp,features,populations
 
     #return expt_id,t_utc,q_I,temp,feats,pops,par,rpt
